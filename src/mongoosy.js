var _ = require('lodash');
var Debug = require('debug');
var debug = Debug('mongoosy:core');
var mongoose = require('mongoose');
var eventer = require('@momsfriendlydevco/eventer');
var Schema = require('./schema');

require('./schematype.objectid');
require('./schematype.pointer');

class Mongoosy extends mongoose.Mongoose {

	constructor() {
		debug('Instanciate');
		super();
		eventer.extend(this);

		require('./rest')(this);
		require('./model')(this);
	};


	/**
	* Scenario importer function
	* @see Scenario.js
	*/
	scenario = require('./scenario').bind(this, this);


	/**
	* Declared model schemas
	* These are compiled into models when compileModels() is called
	* @type {Object<MongoosySchema>}
	*/
	schemas = {};


	/**
	* Storage for all models loaded as schemas in this instance of Mongoosy
	* @type {<Object>MongooseModel} Populated from schemas when compileModels is called
	*/
	models = {};


	connect(uri, options) {
		var settings = {
			uri: _.isString(uri) ? uri : options.uri,

			// "depreciated feature" surpression - assume sane Mongoose connection options in all cases
			useCreateIndex: true,
			useFindAndModify: false,
			useNewUrlParser: true,
			useUnifiedTopology: true,

			// Inherit rest of options
			...options,
		};

		debug('Connect', settings);
		return super.connect(settings.uri, _.omit(settings, ['uri']));
	};



	/**
	* Compile all pending schemas into models
	* This has to be done when all the virtuals / hooks / event sequencing has taken place so its seperated from connect()
	* @param {string|array<string>} [ids] Optional ID or array of IDs to limit to
	* @returns {Promise<Object>} A promise which will resolve with all available models post-compile
	*
	* @emits schema Emitted as `(schemaInstance)` - Event listeners may decorate the schema object prior to compilation into a model
	* @emits model Emitted as `(modelInstance)` - Event listeners may decorate the compiled model after its ready
	*/
	compileModels(ids) {
		debug('Compile models:', ids || Object.keys(this.schemas));
		if (_.isEmpty(this.schemas)) throw new Error('Call to compileModels() when no schemas have been declared');

		return Promise.all(Object.keys(this.schemas)
			.filter(id => !ids || _.castArray(ids).includes(id))
			.map(id => Promise.resolve()
				.then(()=> this.emit('schema', this.schemas[id]))
				.then(()=> this.models[id] = super.model(id, this.schemas[id]))
				.then(()=> this.emit('model', this.models[id]))
			)
		)
		.then(()=> this.models)
	};



	/**
	* Similar to the `mongoose.model(id, schema)` declaration but this method prepares the schema and doesn't compile it until compileModels() is called
	* This is so we can keep specifying hooks, virtuals etc. and compile the models when we're ready
	* This allows easy chaining for setup methods like `.method()`, `.virtual()` etc.
	* @param {string} id The name of the model to create, this is automatically lowercased + pluralised
	* @param {Object|mongoose.Schema} schema The schema to construct, if this is a plain JS object it is constructed into a schema instance first
	* @returns {MongooseSchema} The created Mongoose schema, also available via mongoosy.model[name]
	*/
<<<<<<< HEAD
	schema(id, schema) {
		debug('Declare schema', id);
		this.schemas[id] = new Schema(schema);
=======
	schema(id, schema, options) {
		this.schemas[id] = new Schema(schema, options);
>>>>>>> 08244755
		this.schemas[id].id = id;
		this.schemas[id].mongoosy = this;
		return this.schemas[id];
	};


	/**
	* Drop a collection by name from the database
	* @param {string} name The name of the collection to drop
	* @returns {boolean} A boolean true if the collection was actually dropped, false if it didn't exist anyway
	*/
	dropCollection(name) {
		return Promise.resolve()
			.then(()=> this.connection.db.collections())
			.then(collections => collections
				.filter(c => c.s.namespace.collection == name)
			)
			.then(collections => {
				if (!collections.length) return false;
				return collections[0].drop();
			})
			.then(()=> true);
	};


	/**
	* Drop an entire database
	* For obvious safety reasons this function requires an object parameter exactly matching `{$confirmDrop: true}`
	* @param {object} confirmation Required confirmation object
	* @returns {Promise} A promise which will resolve when the database has dropped
	*/
	dropDatabase(confirmation) {
		if (!_.isEqual(confirmation, {$confirmDrop: true})) throw new Error('Refusing to drop database without exact confirmation object');
		return this.connection.dropDatabase();
	};


	/**
	* Various utilities
	* @type {Object}
	*/
	utils = {
		promiseAllLimit: require('./promise.alllimit'),
	};

}

module.exports = new Mongoosy();<|MERGE_RESOLUTION|>--- conflicted
+++ resolved
@@ -17,6 +17,7 @@
 
 		require('./rest')(this);
 		require('./model')(this);
+		// require('./versioning')(this);
 	};
 
 
@@ -96,14 +97,9 @@
 	* @param {Object|mongoose.Schema} schema The schema to construct, if this is a plain JS object it is constructed into a schema instance first
 	* @returns {MongooseSchema} The created Mongoose schema, also available via mongoosy.model[name]
 	*/
-<<<<<<< HEAD
 	schema(id, schema) {
 		debug('Declare schema', id);
 		this.schemas[id] = new Schema(schema);
-=======
-	schema(id, schema, options) {
-		this.schemas[id] = new Schema(schema, options);
->>>>>>> 08244755
 		this.schemas[id].id = id;
 		this.schemas[id].mongoosy = this;
 		return this.schemas[id];
