{
  "name": "@momsfriendlydevco/mongoosy",
<<<<<<< HEAD
  "version": "1.5.4",
=======
  "version": "1.6.6",
>>>>>>> 0d3114cf
  "description": "Wrapper for Mongoose that adds some additional functionality",
  "main": "src/mongoosy.js",
  "repository": {
    "type": "git",
    "url": "git://github.com/MomsFriendlyDevCo/Mongoosy.git"
  },
  "scripts": {
    "lint": "eslint .",
    "test": "mocha",
    "test:middleware": "MONGOOSY_SKIP_REBUILD=1 mocha -b test/middleware-*.js"
  },
  "keywords": [
    "mongo",
    "mongoose",
    "database",
    "nosql"
  ],
  "author": "Matt Carter <m@ttcarter.com>",
  "license": "MIT",
  "bugs": {
    "url": "https://github.com/MomsFriendlyDevCo/Mongoosy/issues"
  },
  "homepage": "https://github.com/MomsFriendlyDevCo/Mongoosy",
  "dependencies": {
    "@momsfriendlydevco/eventer": "^1.6.1",
    "debug": "^4.3.4",
    "event-stream": "^4.0.1",
    "globby": "^11.0.2",
    "JSONStream": "^1.3.5",
    "lodash": "^4.17.21",
    "mongoose": "^6.0.8",
    "string-split-by": "^1.0.0"
  },
  "devDependencies": {
    "@momsfriendlydevco/eslint-config": "^1.0.4",
    "axios": "^0.21.1",
    "body-parser": "^1.19.0",
    "chai": "^4.3.4",
    "eslint": "^8.44.0",
    "express": "^4.17.1",
    "express-log-url": "^1.5.1",
    "mocha": "^8.3.2",
    "moment": "^2.29.4"
  },
  "eslintConfig": {
    "extends": "@momsfriendlydevco",
    "env": {
      "es6": true,
      "node": true,
      "mocha": true
    },
    "parserOptions": {
      "ecmaVersion": 13,
      "sourceType": "module"
    }
  }
}<|MERGE_RESOLUTION|>--- conflicted
+++ resolved
@@ -1,10 +1,6 @@
 {
   "name": "@momsfriendlydevco/mongoosy",
-<<<<<<< HEAD
-  "version": "1.5.4",
-=======
   "version": "1.6.6",
->>>>>>> 0d3114cf
   "description": "Wrapper for Mongoose that adds some additional functionality",
   "main": "src/mongoosy.js",
   "repository": {
@@ -33,7 +29,6 @@
     "debug": "^4.3.4",
     "event-stream": "^4.0.1",
     "globby": "^11.0.2",
-    "JSONStream": "^1.3.5",
     "lodash": "^4.17.21",
     "mongoose": "^6.0.8",
     "string-split-by": "^1.0.0"
